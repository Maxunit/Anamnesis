﻿<UserControl x:Class="Anamnesis.Actor.Views.PoseMatrixView"
			 xmlns="http://schemas.microsoft.com/winfx/2006/xaml/presentation"
			 xmlns:x="http://schemas.microsoft.com/winfx/2006/xaml"
			 xmlns:mc="http://schemas.openxmlformats.org/markup-compatibility/2006" 
			 xmlns:d="http://schemas.microsoft.com/expression/blend/2008"
			 xmlns:cm3Converters="clr-namespace:Anamnesis.Styles.Converters"
			 xmlns:cm3="clr-namespace:Anamnesis.Styles.Controls"
			 xmlns:local="clr-namespace:Anamnesis.Actor.Views"
			 xmlns:XivToolsWpf.Converters="clr-namespace:XivToolsWpf.Converters;assembly=XivToolsWpf"
			 xmlns:XivToolsWpf="clr-namespace:XivToolsWpf.Controls;assembly=XivToolsWpf"
			 mc:Ignorable="d" 
			 d:DesignHeight="450" d:DesignWidth="800">


	<UserControl.Resources>
		<BooleanToVisibilityConverter x:Key="Pose_B2V"/>
		<XivToolsWpf.Converters:InvertedBoolToVisibilityConverter x:Key="Pose_!B2V"/>
	</UserControl.Resources>

	<ScrollViewer HorizontalScrollBarVisibility="Disabled" VerticalScrollBarVisibility="Auto">
		<Grid x:Name="ContentArea" Margin="3">
			<StackPanel>
				<GroupBox>
					<GroupBox.Header>
						<Button Style="{StaticResource LinkButton}" Click="OnGroupClicked">
							<XivToolsWpf:TextBlock Key="Pose_Matrix_HeadCategory"/>
						</Button>
					</GroupBox.Header>
					<Grid>

						<Grid.ColumnDefinitions>
							<ColumnDefinition Width="Auto"/>
							<ColumnDefinition Width="Auto"/>
							<ColumnDefinition Width="Auto"/>
							<ColumnDefinition Width="Auto"/>
							<ColumnDefinition Width="Auto"/>
							<ColumnDefinition Width="Auto"/>
							<ColumnDefinition Width="Auto"/>
							<ColumnDefinition Width="Auto"/>
							<ColumnDefinition Width="Auto"/>
							<ColumnDefinition Width="Auto"/>
						</Grid.ColumnDefinitions>

						<Grid.RowDefinitions>
							<RowDefinition/>
							<RowDefinition/>
							<RowDefinition/>
						</Grid.RowDefinitions>

						<XivToolsWpf:TextBlock Grid.Column="0" Grid.Row="0" Key="Pose_Head" Style="{DynamicResource Label}" Margin="16, 0, 3, 0"/>
						<local:BoneView Grid.Column="1" Grid.Row="0" BoneName="Head"/>

						<XivToolsWpf:TextBlock Grid.Column="2" Grid.Row="0" Key="Pose_Nose" Style="{DynamicResource Label}" Margin="16, 0, 3, 0"/>
						<local:BoneView Grid.Column="3" Grid.Row="0" BoneName="Nose"/>

						<XivToolsWpf:TextBlock Grid.Column="4" Grid.Row="0" Key="Pose_Bridge" Style="{DynamicResource Label}" Margin="16, 0, 3, 0"/>
						<local:BoneView Grid.Column="5" Grid.Row="0" BoneName="Bridge"/>

						<XivToolsWpf:TextBlock Grid.Column="6" Grid.Row="0" Key="Pose_Ears" Style="{DynamicResource Label}" Margin="16, 0, 3, 0"/>
						<StackPanel Orientation="Horizontal" Grid.Column="7" Grid.Row="0">
							<local:BoneView BoneName="EarLeft" Label="L"/>
							<local:BoneView BoneName="EarRight" Label="R"/>
						</StackPanel>

						<XivToolsWpf:TextBlock Grid.Column="8" Key="Pose_VieraEars" Style="{DynamicResource Label}" Visibility="{Binding IsViera, Converter={StaticResource B2V}}" Margin="16, 0, 3, 0"/>
						<StackPanel Orientation="Horizontal" Grid.Column="9" Grid.ColumnSpan="4" Grid.Row="0" Visibility="{Binding IsEars01, Converter={StaticResource B2V}}">
							<local:BoneView BoneName="VieraEar01ALeft" Label="L1"/>
							<local:BoneView BoneName="VieraEar01BLeft" Label="L2"/>
							<local:BoneView BoneName="VieraEar01ARight" Label="R1"/>
							<local:BoneView BoneName="VieraEar01BRight" Label="R2"/>
						</StackPanel>
						<StackPanel Orientation="Horizontal" Grid.Column="9" Grid.ColumnSpan="4" Grid.Row="0" Visibility="{Binding IsEars02, Converter={StaticResource B2V}}">
							<local:BoneView BoneName="VieraEar02ALeft" Label="L1"/>
							<local:BoneView BoneName="VieraEar02BLeft" Label="L2"/>
							<local:BoneView BoneName="VieraEar02ARight" Label="R1"/>
							<local:BoneView BoneName="VieraEar02BRight" Label="R2"/>
						</StackPanel>
						<StackPanel Orientation="Horizontal" Grid.Column="9" Grid.ColumnSpan="4" Grid.Row="0" Visibility="{Binding IsEars03, Converter={StaticResource B2V}}">
							<local:BoneView BoneName="VieraEar03ALeft" Label="L1"/>
							<local:BoneView BoneName="VieraEar03BLeft" Label="L2"/>
							<local:BoneView BoneName="VieraEar03ARight" Label="R1"/>
							<local:BoneView BoneName="VieraEar03BRight" Label="R2"/>
						</StackPanel>
						<StackPanel Orientation="Horizontal" Grid.Column="9" Grid.ColumnSpan="4" Grid.Row="0" Visibility="{Binding IsEars04, Converter={StaticResource B2V}}">
							<local:BoneView BoneName="VieraEar04ALeft" Label="L1"/>
							<local:BoneView BoneName="VieraEar04BLeft" Label="L2"/>
							<local:BoneView BoneName="VieraEar04ARight" Label="R1"/>
							<local:BoneView BoneName="VieraEar04BRight" Label="R2"/>
						</StackPanel>


						<XivToolsWpf:TextBlock Grid.Column="0" Grid.Row="1" Key="Pose_Eyes" Style="{DynamicResource Label}" Margin="16, 0, 3, 0"/>
						<StackPanel Grid.Column="1" Grid.Row="1" Orientation="Horizontal" >
							<local:BoneView BoneName="EyeLeft" Label="L"/>
							<local:BoneView BoneName="EyeRight" Label="R"/>
						</StackPanel>

						<XivToolsWpf:TextBlock Grid.Column="2" Grid.Row="1" Key="Pose_Eyebrows" Style="{DynamicResource Label}" Margin="16, 0, 3, 0"/>
						<StackPanel Grid.Column="3" Grid.Row="1" Orientation="Horizontal">
							<local:BoneView BoneName="EyebrowLeft" Label="L"/>
							<local:BoneView BoneName="EyebrowRight" Label="R"/>
						</StackPanel>

						<XivToolsWpf:TextBlock Grid.Column="4" Grid.Row="1" Key="Pose_Brows" Style="{DynamicResource Label}" Margin="16, 0, 3, 0"/>
						<StackPanel Grid.Column="5" Grid.Row="1" Orientation="Horizontal">
							<local:BoneView BoneName="BrowLeft" Label="L"/>
							<local:BoneView BoneName="BrowRight" Label="R"/>
						</StackPanel>

						<XivToolsWpf:TextBlock Grid.Column="6" Grid.Row="1" Key="Pose_Eyelids" Style="{DynamicResource Label}" Margin="16, 0, 3, 0"/>
						<StackPanel Grid.Column="7" Grid.Row="1" Orientation="Horizontal">
							<local:BoneView BoneName="EyelidUpperLeft" Label="L"/>
							<local:BoneView BoneName="EyelidUpperRight" Label="R"/>
						</StackPanel>

						<XivToolsWpf:TextBlock Grid.Column="8" Grid.Row="1" Key="Pose_LowerLids" Style="{DynamicResource Label}" Margin="16, 0, 3, 0"/>
						<StackPanel Grid.Column="9" Grid.Row="1" Orientation="Horizontal">
							<local:BoneView BoneName="EyelidLowerLeft" Label="L"/>
							<local:BoneView BoneName="EyelidLowerRight" Label="R"/>
						</StackPanel>


						<XivToolsWpf:TextBlock Grid.Column="0" Grid.Row="2" Key="Pose_Cheeks" Style="{DynamicResource Label}" Margin="16, 0, 3, 0"/>
						<StackPanel Grid.Column="1" Grid.Row="2" Orientation="Horizontal"  Visibility="{Binding IsHrothgar, Converter={StaticResource !B2V}}">
							<local:BoneView BoneName="CheekLeft" Label="L"/>
							<local:BoneView BoneName="CheekRight" Label="R"/>
						</StackPanel>

						<XivToolsWpf:TextBlock Grid.Column="2" Grid.Row="2" Key="Pose_Jaw" Style="{DynamicResource Label}" Margin="16, 0, 3, 0"/>
						<StackPanel Grid.Column="3" Grid.Row="2" Orientation="Horizontal">
							<local:BoneView BoneName="Jaw"/>
							<local:BoneView BoneName="HrothJawUpper" Visibility="{Binding IsHrothgar, Converter={StaticResource B2V}}"/>
						</StackPanel>

						<XivToolsWpf:TextBlock Grid.Column="4" Grid.Row="2" Key="Pose_Mouth" Style="{DynamicResource Label}" Margin="16, 0, 3, 0"/>
						<StackPanel Grid.Column="5" Grid.Row="2" Orientation="Horizontal">
							<local:BoneView BoneName="LipsLeft" Label="L" Visibility="{Binding IsHrothgar, Converter={StaticResource !B2V}}"/>
							<local:BoneView BoneName="LipsRight" Label="R" Visibility="{Binding IsHrothgar, Converter={StaticResource !B2V}}"/>
							<local:BoneView BoneName="HrothLipsLeft" Label="L" Visibility="{Binding IsHrothgar, Converter={StaticResource B2V}}"/>
							<local:BoneView BoneName="HrothLipsRight" Label="R" Visibility="{Binding IsHrothgar, Converter={StaticResource B2V}}"/>
						</StackPanel>

						<XivToolsWpf:TextBlock Grid.Column="6" Grid.Row="2" Key="Pose_UpperLip" Style="{DynamicResource Label}" Margin="16, 0, 3, 0"/>
						<StackPanel Grid.Column="7" Grid.Row="2" Orientation="Horizontal">
							<local:BoneView BoneName="LipUpperA" Label="1" Visibility="{Binding IsHrothgar, Converter={StaticResource !B2V}}"/>
							<local:BoneView BoneName="LipUpperB" Label="2" Visibility="{Binding IsHrothgar, Converter={StaticResource !B2V}}"/>
							<local:BoneView BoneName="HrothLipUpperLeft" Label="L" Visibility="{Binding IsHrothgar, Converter={StaticResource B2V}}"/>
							<local:BoneView BoneName="HrothLipUpper" Label="C" Visibility="{Binding IsHrothgar, Converter={StaticResource B2V}}"/>
							<local:BoneView BoneName="HrothLipUpperRight" Label="R" Visibility="{Binding IsHrothgar, Converter={StaticResource B2V}}"/>
						</StackPanel>

						<XivToolsWpf:TextBlock Grid.Column="8" Grid.Row="2" Key="Pose_LowerLip" Style="{DynamicResource Label}" Margin="16, 0, 3, 0"/>
						<StackPanel Grid.Column="9" Grid.Row="2" Orientation="Horizontal">
							<local:BoneView BoneName="LipLowerA" Label="1" Visibility="{Binding IsHrothgar, Converter={StaticResource !B2V}}"/>
							<local:BoneView BoneName="LipLowerB" Label="2" Visibility="{Binding IsHrothgar, Converter={StaticResource !B2V}}"/>
							<local:BoneView BoneName="HrothLipLower" Visibility="{Binding IsHrothgar, Converter={StaticResource B2V}}"/>
						</StackPanel>

					</Grid>
				</GroupBox>

				<GroupBox>
					<GroupBox.Header>
						<Button Style="{StaticResource LinkButton}" Click="OnGroupClicked">
							<XivToolsWpf:TextBlock Key="Pose_Matrix_HairAndAccessoriesCategory"/>
						</Button>
					</GroupBox.Header>

					<Grid Margin="0, 2, 0, 0">

						<Grid.ColumnDefinitions>
							<ColumnDefinition Width="Auto"/>
							<ColumnDefinition Width="Auto"/>
							<ColumnDefinition Width="Auto"/>
							<ColumnDefinition Width="Auto"/>
							<ColumnDefinition Width="Auto"/>
							<ColumnDefinition Width="Auto"/>
							<ColumnDefinition Width="Auto"/>
							<ColumnDefinition Width="Auto"/>
						</Grid.ColumnDefinitions>

						<XivToolsWpf:TextBlock Grid.Column="0"
											   Key="Pose_Earrings"
											   Style="{DynamicResource Label}"
											   Margin="16, 0, 3, 0" />
						<StackPanel Grid.Column="1"
									Orientation="Horizontal">
							<local:BoneView BoneName="EarringALeft"
											Label="L1" />
							<local:BoneView BoneName="EarringBLeft"
											Label="L2" />
							<local:BoneView BoneName="EarringARight"
											Label="R1" />
							<local:BoneView BoneName="EarringBRight"
											Label="R2" />
						</StackPanel>

						<XivToolsWpf:TextBlock Grid.Column="2"
											   Key="Pose_Whiskers"
											   Style="{DynamicResource Label}"
											   Margin="16, 0, 3, 0"
											   Visibility="{Binding IsHrothgar, Converter={StaticResource B2V}}" />
						<StackPanel Grid.Column="3"
									Orientation="Horizontal"
									Visibility="{Binding IsHrothgar, Converter={StaticResource B2V}}">
							<local:BoneView BoneName="HrothWhiskersLeft"
											Label="L" />
							<local:BoneView BoneName="HrothWhiskersRight"
											Label="R" />
						</StackPanel>

						<XivToolsWpf:TextBlock Grid.Column="4" Key="Pose_General" Style="{DynamicResource Label}" Margin="16, 0, 3, 0"/>
						<StackPanel Grid.Column="5" Orientation="Horizontal" >
							<local:BoneView BoneName="HairFrontLeft" Label="L"/>
							<local:BoneView BoneName="HairFrontRight" Label="R"/>
							<local:BoneView BoneName="HairA" Label="1"/>
							<local:BoneView BoneName="HairB" Label="2"/>
						</StackPanel>

						<XivToolsWpf:TextBlock Grid.Column="6" Key="Pose_Unique" Style="{DynamicResource Label}" Margin="16, 0, 3, 0"/>

						<ItemsControl Grid.Column="7"
									  ItemsSource="{Binding HairBones}">
							<ItemsControl.ItemsPanel>
								<ItemsPanelTemplate>
									<WrapPanel Width="{Binding (FrameworkElement.ActualWidth), RelativeSource={RelativeSource AncestorType=ScrollContentPresenter}}"
											   ItemWidth="{Binding (ListView.View).ItemWidth, RelativeSource={RelativeSource AncestorType=ListView}}"
											   MinWidth="{Binding ItemWidth, RelativeSource={RelativeSource Self}}"
											   ItemHeight="{Binding (ListView.View).ItemHeight, RelativeSource={RelativeSource AncestorType=ListView}}" />
								</ItemsPanelTemplate>
							</ItemsControl.ItemsPanel>

							<ItemsControl.ItemTemplate>
								<DataTemplate>
									<local:BoneView />
								</DataTemplate>
							</ItemsControl.ItemTemplate>
						</ItemsControl>

					</Grid>
				</GroupBox>

				<GroupBox>
					<GroupBox.Header>
						<Button Style="{StaticResource LinkButton}" Click="OnGroupClicked">
							<XivToolsWpf:TextBlock Key="Pose_Matrix_BodyCategory"/>
						</Button>
					</GroupBox.Header>

					<Grid>

						<Grid.ColumnDefinitions>
							<ColumnDefinition Width="Auto"/>
							<ColumnDefinition Width="Auto"/>
							<ColumnDefinition Width="Auto"/>
							<ColumnDefinition Width="Auto"/>
							<ColumnDefinition Width="Auto"/>
							<ColumnDefinition Width="Auto"/>
							<ColumnDefinition Width="Auto"/>
							<ColumnDefinition Width="Auto"/>
							<ColumnDefinition Width="Auto"/>
							<ColumnDefinition Width="Auto"/>
							<ColumnDefinition Width="Auto"/>
							<ColumnDefinition Width="Auto"/>
						</Grid.ColumnDefinitions>

						<Grid.RowDefinitions>
							<RowDefinition/>
							<RowDefinition/>
							<RowDefinition/>
							<RowDefinition/>
						</Grid.RowDefinitions>

						<XivToolsWpf:TextBlock Grid.Column="0" Grid.Row="0" Key="Pose_Neck" Style="{DynamicResource Label}" Margin="16, 0, 3, 0"/>
						<local:BoneView Grid.Column="1" Grid.Row="0" BoneName="Neck"/>

						<XivToolsWpf:TextBlock Grid.Column="2" Grid.Row="0" Key="Pose_Cervical" Style="{DynamicResource Label}" Margin="16, 0, 3, 0"/>
						<local:BoneView Grid.Column="3" Grid.Row="0" BoneName="SpineC"/>

						<XivToolsWpf:TextBlock Grid.Column="4" Grid.Row="0" Key="Pose_Thoracic" Style="{DynamicResource Label}" Margin="16, 0, 3, 0"/>
						<local:BoneView Grid.Column="5" Grid.Row="0" BoneName="SpineB"/>

						<XivToolsWpf:TextBlock Grid.Column="6" Grid.Row="0" Key="Pose_Lumbar" Style="{DynamicResource Label}" Margin="16, 0, 3, 0"/>
						<local:BoneView Grid.Column="7" Grid.Row="0" BoneName="SpineA"/>

						<!--<cm3:TextBlock Grid.Column="8" Grid.Row="0" Key="Pose_OtherAbdomen" Style="{DynamicResource Label}" Margin="16, 0, 3, 0"/>
							<local:BoneView Grid.Column="9" Grid.Row="0" BoneName="Abdomen"/>-->

						<XivToolsWpf:TextBlock Grid.Column="0" Grid.Row="1" Key="Pose_Scabbards" Style="{DynamicResource Label}" Margin="16, 0, 3, 0"/>
						<StackPanel Grid.Column="1" Grid.Row="1" Orientation="Horizontal" >
							<local:BoneView BoneName="ScabbardLeft" Label="L"/>
							<local:BoneView BoneName="ScabbardRight" Label="R"/>
						</StackPanel>

						<XivToolsWpf:TextBlock Grid.Column="2" Grid.Row="1" Key="Pose_Clavicles" Style="{DynamicResource Label}" Margin="16, 0, 3, 0"/>
						<StackPanel Grid.Column="3" Grid.Row="1" Orientation="Horizontal" >
							<local:BoneView BoneName="ClavicleLeft" Label="L"/>
							<local:BoneView BoneName="ClavicleRight" Label="R"/>
						</StackPanel>

						<XivToolsWpf:TextBlock Grid.Column="4" Grid.Row="1" Key="Pose_Breasts" Style="{DynamicResource Label}" Margin="16, 0, 3, 0"/>
						<StackPanel Grid.Column="5" Grid.Row="1" Orientation="Horizontal" >
							<local:BoneView BoneName="BreastLeft" Label="L"/>
							<local:BoneView BoneName="BreastRight" Label="R"/>
						</StackPanel>

						<XivToolsWpf:TextBlock Grid.Column="6" Grid.Row="1" Key="Pose_Pauldrons" Style="{DynamicResource Label}" Margin="16, 0, 3, 0"/>
						<StackPanel Grid.Column="7" Grid.Row="1" Orientation="Horizontal" >
							<local:BoneView BoneName="PauldronLeft" Label="L"/>
							<local:BoneView BoneName="PauldronRight" Label="R"/>
						</StackPanel>

						<XivToolsWpf:TextBlock Grid.Column="0" Grid.Row="2" Key="Pose_Shields" Style="{DynamicResource Label}" Margin="16, 0, 3, 0"/>
						<StackPanel Grid.Column="1" Grid.Row="2" Orientation="Horizontal" >
							<local:BoneView BoneName="ShieldLeft" Label="L"/>
							<local:BoneView BoneName="ShieldRight" Label="R"/>
						</StackPanel>

						<XivToolsWpf:TextBlock Grid.Column="2" Grid.Row="2" Key="Pose_Shoulders" Style="{DynamicResource Label}" Margin="16, 0, 3, 0"/>
						<StackPanel Grid.Column="3" Grid.Row="2" Orientation="Horizontal" >
							<local:BoneView BoneName="ShoulderLeft" Label="L"/>
							<local:BoneView BoneName="ShoulderRight" Label="R"/>
						</StackPanel>

						<XivToolsWpf:TextBlock Grid.Column="4" Grid.Row="2" Key="Pose_Arms" Style="{DynamicResource Label}" Margin="16, 0, 3, 0"/>
						<StackPanel Grid.Column="5" Grid.Row="2" Orientation="Horizontal" >
							<local:BoneView BoneName="ArmLeft" Label="L"/>
							<local:BoneView BoneName="ArmRight" Label="R"/>
						</StackPanel>

						<XivToolsWpf:TextBlock Grid.Column="6" Grid.Row="2" Key="Pose_Couters" Style="{DynamicResource Label}" Margin="16, 0, 3, 0"/>
						<StackPanel Grid.Column="7" Grid.Row="2" Orientation="Horizontal" >
							<local:BoneView BoneName="CouterLeft" Label="L"/>
							<local:BoneView BoneName="CouterRight" Label="R"/>
						</StackPanel>

						<XivToolsWpf:TextBlock Grid.Column="8" Grid.Row="2" Key="Pose_Elbows" Style="{DynamicResource Label}" Margin="16, 0, 3, 0"/>
						<StackPanel Grid.Column="9" Grid.Row="2" Orientation="Horizontal" >
							<local:BoneView BoneName="ElbowLeft" Label="L"/>
							<local:BoneView BoneName="ElbowRight" Label="R"/>
						</StackPanel>

						<XivToolsWpf:TextBlock Grid.Column="0" Grid.Row="3" Key="Pose_Forearms" Style="{DynamicResource Label}" Margin="16, 0, 3, 0"/>
						<StackPanel Grid.Column="1" Grid.Row="3" Orientation="Horizontal" >
							<local:BoneView BoneName="ForearmLeft" Label="L"/>
							<local:BoneView BoneName="ForearmRight" Label="R"/>
						</StackPanel>

						<XivToolsWpf:TextBlock Grid.Column="2" Grid.Row="3" Key="Pose_Wrists" Style="{DynamicResource Label}" Margin="16, 0, 3, 0"/>
						<StackPanel Grid.Column="3" Grid.Row="3" Orientation="Horizontal" >
							<local:BoneView BoneName="WristLeft" Label="L"/>
							<local:BoneView BoneName="WristRight" Label="R"/>
						</StackPanel>

<<<<<<< HEAD
						<XivToolsWpf:TextBlock Grid.Column="4" Grid.Row="3" Key="Pose_IVCS_Breasts" Style="{DynamicResource Label}" Margin="16, 0, 3, 0"/>
						<StackPanel Grid.Column="5" Grid.Row="3" Orientation="Horizontal" >
							<local:BoneView BoneName="iv_c_mune_l" Label="L"/>
							<local:BoneView BoneName="iv_c_mune_r" Label="R"/>
						</StackPanel>

						<XivToolsWpf:TextBlock Grid.Column="6" Grid.Row="3" Key="Pose_IVCS_Biceps" Style="{DynamicResource Label}" Margin="16, 0, 3, 0"/>
						<StackPanel Grid.Column="7" Grid.Row="3" Orientation="Horizontal" >
							<local:BoneView BoneName="iv_nitoukin_l" Label="L"/>
							<local:BoneView BoneName="iv_nitoukin_r" Label="R"/>
						</StackPanel>

					</Grid>
=======
                        <XivToolsWpf:TextBlock Grid.Column="4" Grid.Row="3" Key="Pose_IVCS_Breasts" Style="{DynamicResource Label}" Margin="16, 0, 3, 0"/>
                        <StackPanel Grid.Column="5" Grid.Row="3" Orientation="Horizontal" >
                            <local:BoneView BoneName="iv_c_mune_l" Label="L"/>
                            <local:BoneView BoneName="iv_c_mune_r" Label="R"/>
                        </StackPanel>

                        <XivToolsWpf:TextBlock Grid.Column="6" Grid.Row="3" Key="Pose_IVCS_Biceps" Style="{DynamicResource Label}" Margin="16, 0, 3, 0"/>
                        <StackPanel Grid.Column="7" Grid.Row="3" Orientation="Horizontal" >
                            <local:BoneView BoneName="iv_nitoukin_l" Label="L"/>
                            <local:BoneView BoneName="iv_nitoukin_r" Label="R"/>
                        </StackPanel>

                    </Grid>
>>>>>>> 32e3ecdd
				</GroupBox>

                <GroupBox>
                    <GroupBox.Header>
                        <Button Style="{StaticResource LinkButton}" Click="OnGroupClicked">
                            <XivToolsWpf:TextBlock Key="Pose_Matrix_GenitalCategory"/>
                        </Button>
                    </GroupBox.Header>

                    <Grid>
                        <Grid.ColumnDefinitions>
                            <ColumnDefinition Width="Auto"/>
                            <ColumnDefinition Width="Auto"/>
                            <ColumnDefinition Width="Auto"/>
                            <ColumnDefinition Width="Auto"/>
                            <ColumnDefinition Width="Auto"/>
                            <ColumnDefinition Width="Auto"/>
                            <ColumnDefinition Width="Auto"/>
                            <ColumnDefinition Width="Auto"/>
                            <ColumnDefinition Width="Auto"/>
                        </Grid.ColumnDefinitions>

                        <Grid.RowDefinitions>
                            <RowDefinition/>
                            <RowDefinition/>
                            <RowDefinition/>
                        </Grid.RowDefinitions>

                        <XivToolsWpf:TextBlock Grid.Column="0" Key="Pose_Penis" Style="{DynamicResource Label}" Margin="16, 0, 3, 0"/>
                        <StackPanel Grid.Column="1" Grid.Row="0" Orientation="Horizontal" >
                            <local:BoneView BoneName="iv_ochinko_a" Label="1"/>
                            <local:BoneView BoneName="iv_ochinko_b" Label="2"/>
                            <local:BoneView BoneName="iv_ochinko_c" Label="3"/>
                            <local:BoneView BoneName="iv_ochinko_d" Label="4"/>
                            <local:BoneView BoneName="iv_ochinko_e" Label="5"/>
                            <local:BoneView BoneName="iv_ochinko_f" Label="6"/>
                        </StackPanel>

                        <XivToolsWpf:TextBlock Grid.Column="3" Key="Pose_Scrotum" Style="{DynamicResource Label}" Margin="16, 0, 3, 0"/>
                        <StackPanel Grid.Column="4" Grid.Row="0" Orientation="Horizontal" >
                            <local:BoneView BoneName="iv_kougan_l" Label="L"/>
                            <local:BoneView BoneName="iv_kougan_r" Label="R"/>
                        </StackPanel>

                        <XivToolsWpf:TextBlock Grid.Column="0" Grid.Row="1" Key="Pose_Vagina" Style="{DynamicResource Label}" Margin="16, 0, 3, 0"/>
                        <StackPanel Grid.Column="1" Grid.Row="1" Orientation="Horizontal" >
                            <local:BoneView BoneName="iv_omanko"/>
                        </StackPanel>

                        <XivToolsWpf:TextBlock Grid.Column="3" Grid.Row="1" Key="Pose_Clitoris" Style="{DynamicResource Label}" Margin="16, 0, 3, 0"/>
                        <StackPanel Grid.Column="4" Grid.Row="1" Orientation="Horizontal" >
                            <local:BoneView BoneName="iv_kuritto"/>
                        </StackPanel>

                        <XivToolsWpf:TextBlock Grid.Column="7" Grid.Row="1" Key="Pose_Labia" Style="{DynamicResource Label}" Margin="16, 0, 3, 0"/>
                        <StackPanel Grid.Column="8" Grid.Row="1" Orientation="Horizontal" >
                            <local:BoneView BoneName="iv_inshin_l" Label="L"/>
                            <local:BoneView BoneName="iv_inshin_r" Label="R"/>
                        </StackPanel>

                        <XivToolsWpf:TextBlock Grid.Column="0" Grid.Row="2" Key="Pose_Anus" Style="{DynamicResource Label}" Margin="16, 0, 3, 0"/>
                        <StackPanel Grid.Column="1" Grid.Row="2" Orientation="Horizontal" >
                            <local:BoneView BoneName="iv_koumon"/>
                            <local:BoneView BoneName="iv_koumon_l" Label="L"/>
                            <local:BoneView BoneName="iv_koumon_r" Label="R"/>
                        </StackPanel>

                        <XivToolsWpf:TextBlock Grid.Column="3" Grid.Row="2" Key="Pose_Buttocks" Style="{DynamicResource Label}" Margin="16, 0, 3, 0"/>
                        <StackPanel Grid.Column="4" Grid.Row="2" Orientation="Horizontal" >
                            <local:BoneView BoneName="iv_shiri_l" Label="L"/>
                            <local:BoneView BoneName="iv_shiri_r" Label="R"/>
                        </StackPanel>
                        
                    </Grid>
                   
                </GroupBox>
                
				<GroupBox>
					<GroupBox.Header>
						<Button Style="{StaticResource LinkButton}" Click="OnGroupClicked">
							<XivToolsWpf:TextBlock Key="Pose_Matrix_GenitalCategory"/>
						</Button>
					</GroupBox.Header>

					<Grid>
						<Grid.ColumnDefinitions>
							<ColumnDefinition Width="Auto"/>
							<ColumnDefinition Width="Auto"/>
							<ColumnDefinition Width="Auto"/>
							<ColumnDefinition Width="Auto"/>
							<ColumnDefinition Width="Auto"/>
							<ColumnDefinition Width="Auto"/>
							<ColumnDefinition Width="Auto"/>
							<ColumnDefinition Width="Auto"/>
							<ColumnDefinition Width="Auto"/>
						</Grid.ColumnDefinitions>

						<Grid.RowDefinitions>
							<RowDefinition/>
							<RowDefinition/>
							<RowDefinition/>
						</Grid.RowDefinitions>

						<XivToolsWpf:TextBlock Grid.Column="0" Key="Pose_Penis" Style="{DynamicResource Label}" Margin="16, 0, 3, 0"/>
						<StackPanel Grid.Column="1" Grid.Row="0" Orientation="Horizontal" >
							<local:BoneView BoneName="iv_ochinko_a" Label="1"/>
							<local:BoneView BoneName="iv_ochinko_b" Label="2"/>
							<local:BoneView BoneName="iv_ochinko_c" Label="3"/>
							<local:BoneView BoneName="iv_ochinko_d" Label="4"/>
							<local:BoneView BoneName="iv_ochinko_e" Label="5"/>
							<local:BoneView BoneName="iv_ochinko_f" Label="6"/>
						</StackPanel>

						<XivToolsWpf:TextBlock Grid.Column="3" Key="Pose_Scrotum" Style="{DynamicResource Label}" Margin="16, 0, 3, 0"/>
						<StackPanel Grid.Column="4" Grid.Row="0" Orientation="Horizontal" >
							<local:BoneView BoneName="iv_kougan_l" Label="L"/>
							<local:BoneView BoneName="iv_kougan_r" Label="R"/>
						</StackPanel>

						<XivToolsWpf:TextBlock Grid.Column="0" Grid.Row="1" Key="Pose_Vagina" Style="{DynamicResource Label}" Margin="16, 0, 3, 0"/>
						<StackPanel Grid.Column="1" Grid.Row="1" Orientation="Horizontal" >
							<local:BoneView BoneName="iv_omanko"/>
						</StackPanel>

						<XivToolsWpf:TextBlock Grid.Column="3" Grid.Row="1" Key="Pose_Clitoris" Style="{DynamicResource Label}" Margin="16, 0, 3, 0"/>
						<StackPanel Grid.Column="4" Grid.Row="1" Orientation="Horizontal" >
							<local:BoneView BoneName="iv_kuritto"/>
						</StackPanel>

						<XivToolsWpf:TextBlock Grid.Column="7" Grid.Row="1" Key="Pose_Labia" Style="{DynamicResource Label}" Margin="16, 0, 3, 0"/>
						<StackPanel Grid.Column="8" Grid.Row="1" Orientation="Horizontal" >
							<local:BoneView BoneName="iv_inshin_l" Label="L"/>
							<local:BoneView BoneName="iv_inshin_r" Label="R"/>
						</StackPanel>

						<XivToolsWpf:TextBlock Grid.Column="0" Grid.Row="2" Key="Pose_Anus" Style="{DynamicResource Label}" Margin="16, 0, 3, 0"/>
						<StackPanel Grid.Column="1" Grid.Row="2" Orientation="Horizontal" >
							<local:BoneView BoneName="iv_koumon"/>
							<local:BoneView BoneName="iv_koumon_l" Label="L"/>
							<local:BoneView BoneName="iv_koumon_r" Label="R"/>
						</StackPanel>

						<XivToolsWpf:TextBlock Grid.Column="3" Grid.Row="2" Key="Pose_Buttocks" Style="{DynamicResource Label}" Margin="16, 0, 3, 0"/>
						<StackPanel Grid.Column="4" Grid.Row="2" Orientation="Horizontal" >
							<local:BoneView BoneName="iv_shiri_l" Label="L"/>
							<local:BoneView BoneName="iv_shiri_r" Label="R"/>
						</StackPanel>

					</Grid>

				</GroupBox>

				<GroupBox>
					<GroupBox.Header>
						<Button Style="{StaticResource LinkButton}" Click="OnGroupClicked">
							<XivToolsWpf:TextBlock Key="Pose_Matrix_LeftHandCategory"/>
						</Button>
					</GroupBox.Header>

					<Grid>
						<Grid.ColumnDefinitions>
							<ColumnDefinition Width="Auto"/>
							<ColumnDefinition Width="Auto"/>
							<ColumnDefinition Width="Auto"/>
							<ColumnDefinition Width="Auto"/>
							<ColumnDefinition Width="Auto"/>
							<ColumnDefinition Width="Auto"/>
							<ColumnDefinition Width="Auto"/>
							<ColumnDefinition Width="Auto"/>
							<ColumnDefinition Width="Auto"/>
							<ColumnDefinition Width="Auto"/>
							<ColumnDefinition Width="Auto"/>
							<ColumnDefinition Width="Auto"/>
							<ColumnDefinition Width="Auto"/>
							<ColumnDefinition Width="Auto"/>
						</Grid.ColumnDefinitions>

						<Grid.RowDefinitions>
							<RowDefinition/>
							<RowDefinition/>

						</Grid.RowDefinitions>

						<XivToolsWpf:TextBlock Grid.Column="0" Key="Pose_Hands" Style="{DynamicResource Label}" Margin="16, 0, 3, 0"/>
						<StackPanel Grid.Column="1" Grid.Row="0" Orientation="Horizontal" >
							<local:BoneView BoneName="HandLeft"/>
						</StackPanel>

						<XivToolsWpf:TextBlock Grid.Column="2" Key="Pose_Weapons" Style="{DynamicResource Label}" Margin="16, 0, 3, 0"/>
						<StackPanel Grid.Column="3" Grid.Row="0" Orientation="Horizontal" >
							<local:BoneView BoneName="WeaponLeft"/>
						</StackPanel>

						<XivToolsWpf:TextBlock Grid.Column="4" Key="Pose_Thumb" Style="{DynamicResource Label}" Margin="16, 0, 3, 0"/>
						<StackPanel Grid.Column="5" Grid.Row="0" Orientation="Horizontal" >
							<local:BoneView BoneName="ThumbALeft" Label="1"/>
							<local:BoneView BoneName="ThumbBLeft" Label="2"/>
						</StackPanel>

						<XivToolsWpf:TextBlock Grid.Column="6" Key="Pose_Index" Style="{DynamicResource Label}" Margin="16, 0, 3, 0"/>
						<StackPanel Grid.Column="7" Grid.Row="0" Orientation="Horizontal" >
							<local:BoneView BoneName="IndexALeft" Label="1"/>
							<local:BoneView BoneName="IndexBLeft" Label="2"/>
<<<<<<< HEAD
							<local:BoneView BoneName="iv_hito_c_l" Label="3"/>
=======
                            <local:BoneView BoneName="iv_hito_c_l" Label="3"/>
>>>>>>> 32e3ecdd
						</StackPanel>

						<XivToolsWpf:TextBlock Grid.Column="0" Grid.Row="1" Key="Pose_Middle" Style="{DynamicResource Label}" Margin="16, 0, 3, 0"/>
						<StackPanel Grid.Column="1" Grid.Row="1" Orientation="Horizontal" >
							<local:BoneView BoneName="MiddleALeft" Label="1"/>
							<local:BoneView BoneName="MiddleBLeft" Label="2"/>
<<<<<<< HEAD
							<local:BoneView BoneName="iv_naka_c_l" Label="3"/>
						</StackPanel>
=======
                            <local:BoneView BoneName="iv_naka_c_l" Label="3"/>
                        </StackPanel>
>>>>>>> 32e3ecdd

						<XivToolsWpf:TextBlock Grid.Column="2" Grid.Row="1" Key="Pose_Ring" Style="{DynamicResource Label}" Margin="16, 0, 3, 0"/>
						<StackPanel Grid.Column="3" Grid.Row="1" Orientation="Horizontal" >
							<local:BoneView BoneName="RingALeft" Label="1"/>
							<local:BoneView BoneName="RingBLeft" Label="2"/>
<<<<<<< HEAD
							<local:BoneView BoneName="iv_kusu_c_l" Label="3"/>
						</StackPanel>
=======
                            <local:BoneView BoneName="iv_kusu_c_l" Label="3"/>
                        </StackPanel>
>>>>>>> 32e3ecdd

						<XivToolsWpf:TextBlock Grid.Column="4" Grid.Row="1" Key="Pose_Pinky" Style="{DynamicResource Label}" Margin="16, 0, 3, 0"/>
						<StackPanel Grid.Column="5" Grid.Row="1" Orientation="Horizontal" >
							<local:BoneView BoneName="PinkyALeft" Label="1"/>
							<local:BoneView BoneName="PinkyBLeft" Label="2"/>
<<<<<<< HEAD
							<local:BoneView BoneName="iv_ko_c_l" Label="3"/>
						</StackPanel>
=======
                            <local:BoneView BoneName="iv_ko_c_l" Label="3"/>
                        </StackPanel>
>>>>>>> 32e3ecdd

					</Grid>
				</GroupBox>

				<GroupBox>
					<GroupBox.Header>
						<Button Style="{StaticResource LinkButton}" Click="OnGroupClicked">
							<XivToolsWpf:TextBlock Key="Pose_Matrix_RightHandCategory"/>
						</Button>
					</GroupBox.Header>

					<Grid>
						<Grid.ColumnDefinitions>
							<ColumnDefinition Width="Auto"/>
							<ColumnDefinition Width="Auto"/>
							<ColumnDefinition Width="Auto"/>
							<ColumnDefinition Width="Auto"/>
							<ColumnDefinition Width="Auto"/>
							<ColumnDefinition Width="Auto"/>
							<ColumnDefinition Width="Auto"/>
							<ColumnDefinition Width="Auto"/>
							<ColumnDefinition Width="Auto"/>
							<ColumnDefinition Width="Auto"/>
							<ColumnDefinition Width="Auto"/>
							<ColumnDefinition Width="Auto"/>
							<ColumnDefinition Width="Auto"/>
							<ColumnDefinition Width="Auto"/>
						</Grid.ColumnDefinitions>

						<Grid.RowDefinitions>
							<RowDefinition/>
							<RowDefinition/>
						</Grid.RowDefinitions>

						<XivToolsWpf:TextBlock Grid.Column="0" Key="Pose_Hands" Style="{DynamicResource Label}" Margin="16, 0, 3, 0"/>
						<StackPanel Grid.Column="1" Orientation="Horizontal" >
							<local:BoneView BoneName="HandRight"/>
						</StackPanel>

						<XivToolsWpf:TextBlock Grid.Column="2" Key="Pose_Weapons" Style="{DynamicResource Label}" Margin="16, 0, 3, 0"/>
						<StackPanel Grid.Column="3" Grid.Row="0" Orientation="Horizontal" >
							<local:BoneView BoneName="WeaponRight"/>
						</StackPanel>

						<XivToolsWpf:TextBlock Grid.Column="4" Key="Pose_Thumb" Style="{DynamicResource Label}" Margin="16, 0, 3, 0"/>
						<StackPanel Grid.Column="5" Grid.Row="0" Orientation="Horizontal" >
							<local:BoneView BoneName="ThumbARight" Label="1"/>
							<local:BoneView BoneName="ThumbBRight" Label="2"/>
						</StackPanel>

						<XivToolsWpf:TextBlock Grid.Column="6" Key="Pose_Index" Style="{DynamicResource Label}" Margin="16, 0, 3, 0"/>
						<StackPanel Grid.Column="7" Grid.Row="0" Orientation="Horizontal" >
							<local:BoneView BoneName="IndexARight" Label="1"/>
							<local:BoneView BoneName="IndexBRight" Label="2"/>
<<<<<<< HEAD
							<local:BoneView BoneName="iv_hito_c_r" Label="3"/>
						</StackPanel>
=======
                            <local:BoneView BoneName="iv_hito_c_r" Label="3"/>
                        </StackPanel>
>>>>>>> 32e3ecdd

						<XivToolsWpf:TextBlock Grid.Column="0" Grid.Row="1" Key="Pose_Middle" Style="{DynamicResource Label}" Margin="16, 0, 3, 0"/>
						<StackPanel Grid.Column="1" Grid.Row="1" Orientation="Horizontal" >
							<local:BoneView BoneName="MiddleARight" Label="1"/>
							<local:BoneView BoneName="MiddleBRight" Label="2"/>
<<<<<<< HEAD
							<local:BoneView BoneName="iv_naka_c_r" Label="3"/>
						</StackPanel>
=======
                            <local:BoneView BoneName="iv_naka_c_r" Label="3"/>
                        </StackPanel>
>>>>>>> 32e3ecdd

						<XivToolsWpf:TextBlock Grid.Column="2" Grid.Row="1" Key="Pose_Ring" Style="{DynamicResource Label}" Margin="16, 0, 3, 0"/>
						<StackPanel Grid.Column="3" Grid.Row="1" Orientation="Horizontal" >
							<local:BoneView BoneName="RingARight" Label="1"/>
							<local:BoneView BoneName="RingBRight" Label="2"/>
<<<<<<< HEAD
							<local:BoneView BoneName="iv_kusu_c_r" Label="3"/>
						</StackPanel>
=======
                            <local:BoneView BoneName="iv_kusu_c_r" Label="3"/>
                        </StackPanel>
>>>>>>> 32e3ecdd

						<XivToolsWpf:TextBlock Grid.Column="4" Grid.Row="1" Key="Pose_Pinky" Style="{DynamicResource Label}" Margin="16, 0, 3, 0"/>
						<StackPanel Grid.Column="5" Grid.Row="1" Orientation="Horizontal" >
							<local:BoneView BoneName="PinkyARight" Label="1"/>
							<local:BoneView BoneName="PinkyBRight" Label="2"/>
<<<<<<< HEAD
							<local:BoneView BoneName="iv_ko_c_r" Label="3"/>
						</StackPanel>
=======
                            <local:BoneView BoneName="iv_ko_c_r" Label="3"/>
                        </StackPanel>
>>>>>>> 32e3ecdd

					</Grid>
				</GroupBox>

				<GroupBox>
					<GroupBox.Header>
						<Button Style="{StaticResource LinkButton}" Click="OnGroupClicked">
							<XivToolsWpf:TextBlock Key="Pose_Matrix_LegsCategory"/>
						</Button>
					</GroupBox.Header>

					<Grid>

						<Grid.ColumnDefinitions>
							<ColumnDefinition Width="Auto"/>
							<ColumnDefinition Width="Auto"/>
							<ColumnDefinition Width="Auto"/>
							<ColumnDefinition Width="Auto"/>
							<ColumnDefinition Width="Auto"/>
							<ColumnDefinition Width="Auto"/>
							<ColumnDefinition Width="Auto"/>
							<ColumnDefinition Width="Auto"/>
							<ColumnDefinition Width="Auto"/>
							<ColumnDefinition Width="Auto"/>
							<ColumnDefinition Width="Auto"/>
							<ColumnDefinition Width="Auto"/>
						</Grid.ColumnDefinitions>

						<Grid.RowDefinitions>
							<RowDefinition/>
							<RowDefinition/>
						</Grid.RowDefinitions>

						<XivToolsWpf:TextBlock Grid.Column="0" Grid.Row="0" Key="Pose_Legs" Style="{DynamicResource Label}" Margin="16, 0, 3, 0"/>
						<StackPanel Grid.Column="1" Grid.Row="0" Orientation="Horizontal" >
							<local:BoneView BoneName="LegLeft" Label="L"/>
							<local:BoneView BoneName="LegRight" Label="R"/>
						</StackPanel>

						<XivToolsWpf:TextBlock Grid.Column="2" Grid.Row="0" Key="Pose_Poleyns" Style="{DynamicResource Label}" Margin="16, 0, 3, 0"/>
						<StackPanel Grid.Column="3" Grid.Row="0" Orientation="Horizontal" >
							<local:BoneView BoneName="PoleynLeft" Label="L"/>
							<local:BoneView BoneName="PoleynRight" Label="R"/>
						</StackPanel>

						<XivToolsWpf:TextBlock Grid.Column="4" Grid.Row="0" Key="Pose_Knees" Style="{DynamicResource Label}" Margin="16, 0, 3, 0"/>
						<StackPanel Grid.Column="5" Grid.Row="0" Orientation="Horizontal" >
							<local:BoneView BoneName="KneeLeft" Label="L"/>
							<local:BoneView BoneName="KneeRight" Label="R"/>
						</StackPanel>

						<XivToolsWpf:TextBlock Grid.Column="6" Grid.Row="0" Key="Pose_Calves" Style="{DynamicResource Label}" Margin="16, 0, 3, 0"/>
<<<<<<< HEAD
						<StackPanel Grid.Column="7" Grid.Row="0" Orientation="Horizontal" >
							<local:BoneView BoneName="CalfLeft" Label="L"/>
							<local:BoneView BoneName="CalfRight" Label="R"/>
						</StackPanel>

						<XivToolsWpf:TextBlock Grid.Column="0" Grid.Row="1" Key="Pose_Sheathes" Style="{DynamicResource Label}" Margin="16, 0, 3, 0"/>
=======
                        <StackPanel Grid.Column="7" Grid.Row="0" Orientation="Horizontal" >
                            <local:BoneView BoneName="CalfLeft" Label="L"/>
                            <local:BoneView BoneName="CalfRight" Label="R"/>
                        </StackPanel>

                        <XivToolsWpf:TextBlock Grid.Column="0" Grid.Row="1" Key="Pose_Sheathes" Style="{DynamicResource Label}" Margin="16, 0, 3, 0"/>
>>>>>>> 32e3ecdd
						<StackPanel Grid.Column="1" Grid.Row="1" Orientation="Horizontal" >
							<local:BoneView BoneName="SheatheLeft" Label="L"/>
							<local:BoneView BoneName="SheatheRight" Label="R"/>
						</StackPanel>

						<XivToolsWpf:TextBlock Grid.Column="2" Grid.Row="1" Key="Pose_Holsters" Style="{DynamicResource Label}" Margin="16, 0, 3, 0"/>
						<StackPanel Grid.Column="3" Grid.Row="1" Orientation="Horizontal" >
							<local:BoneView BoneName="HolsterLeft" Label="L"/>
							<local:BoneView BoneName="HolsterRight" Label="R"/>
						</StackPanel>

						<XivToolsWpf:TextBlock Grid.Column="4" Grid.Row="1" Key="Pose_Waist" Style="{DynamicResource Label}" Margin="16, 0, 3, 0"/>
						<local:BoneView Grid.Column="5" Grid.Row="1" BoneName="Waist"/>

						<XivToolsWpf:TextBlock Grid.Column="6" Grid.Row="1" Key="Pose_Tail" Style="{DynamicResource Label}" Margin="16, 0, 3, 0" Visibility="{Binding HasTail, Converter={StaticResource B2V}}"/>
						<StackPanel Grid.Column="7" Grid.Row="1" Grid.ColumnSpan="2" Orientation="Horizontal" Visibility="{Binding HasTail, Converter={StaticResource B2V}}">
							<local:BoneView BoneName="TailA" Label="1"/>
							<local:BoneView BoneName="TailB" Label="2"/>
							<local:BoneView BoneName="TailC" Label="3"/>
							<local:BoneView BoneName="TailD" Label="4"/>
							<!--<local:BoneView BoneName="TailE" Label="5"/>-->
						</StackPanel>

					</Grid>
				</GroupBox>

                <GroupBox>
                    <GroupBox.Header>
                        <Button Style="{StaticResource LinkButton}" Click="OnGroupClicked">
                            <XivToolsWpf:TextBlock Key="Pose_Matrix_LeftFootCategory"/>
                        </Button>
                    </GroupBox.Header>

                    <Grid>
                        <Grid.RowDefinitions>
                            <RowDefinition/>
                            <RowDefinition/>
                        </Grid.RowDefinitions>
                        <Grid.ColumnDefinitions>
                            <ColumnDefinition Width="auto"/>
                            <ColumnDefinition Width="auto"/>
                            <ColumnDefinition Width="auto"/>
                            <ColumnDefinition Width="auto"/>
                            <ColumnDefinition Width="auto"/>
                            <ColumnDefinition Width="auto"/>
                            <ColumnDefinition Width="auto"/>
                            <ColumnDefinition Width="auto"/>
                        </Grid.ColumnDefinitions>
                        
                        <XivToolsWpf:TextBlock Grid.Column="0" Grid.Row="0" Key="Pose_Foot" Style="{DynamicResource Label}" Margin="16, 0, 3, 0"/>
                        <local:BoneView Grid.Column="1" Grid.Row="0" BoneName="FootLeft"/>

                        <XivToolsWpf:TextBlock Grid.Column="2" Grid.Row="0" Key="Pose_Toes" Style="{DynamicResource Label}" Margin="16, 0, 3, 0"/>
                        <local:BoneView Grid.Column="3" Grid.Row="0" BoneName="ToesLeft"/>
                        
                        <XivToolsWpf:TextBlock Grid.Column="4" Grid.Row="0" Key="Pose_BigToe" Style="{DynamicResource Label}" Margin="16, 0, 3, 0"/>
                        <StackPanel Orientation="Horizontal" Grid.Column="5" Grid.Row="0">
                            <local:BoneView BoneName="iv_asi_oya_a_l" Label="1"/>
                            <local:BoneView BoneName="iv_asi_oya_b_l" Label="2"/>
                        </StackPanel>

                        <XivToolsWpf:TextBlock Grid.Column="6" Grid.Row="0" Key="Pose_IndexToe" Style="{DynamicResource Label}" Margin="16, 0, 3, 0"/>
                        <StackPanel Orientation="Horizontal" Grid.Column="7" Grid.Row="0">
                            <local:BoneView BoneName="iv_asi_hito_a_l" Label="1"/>
                            <local:BoneView BoneName="iv_asi_hito_b_l" Label="2"/>
                        </StackPanel>

                        <XivToolsWpf:TextBlock Grid.Column="0" Grid.Row="1" Key="Pose_MiddleToe" Style="{DynamicResource Label}" Margin="16, 0, 3, 0"/>
                        <StackPanel Orientation="Horizontal" Grid.Column="1" Grid.Row="1">
                            <local:BoneView BoneName="iv_asi_naka_a_l" Label="1"/>
                            <local:BoneView BoneName="iv_asi_naka_b_l" Label="2"/>
                        </StackPanel>

                        <XivToolsWpf:TextBlock Grid.Column="2" Grid.Row="1" Key="Pose_ForeToe" Style="{DynamicResource Label}" Margin="16, 0, 3, 0"/>
                        <StackPanel Orientation="Horizontal" Grid.Column="3" Grid.Row="1">
                            <local:BoneView BoneName="iv_asi_kusu_a_l" Label="1"/>
                            <local:BoneView BoneName="iv_asi_kusu_b_l" Label="2"/>
                        </StackPanel>

                        <XivToolsWpf:TextBlock Grid.Column="4" Grid.Row="1" Key="Pose_PinkyToe" Style="{DynamicResource Label}" Margin="16, 0, 3, 0"/>
                        <StackPanel Orientation="Horizontal" Grid.Column="5" Grid.Row="1">
                            <local:BoneView BoneName="iv_asi_ko_a_l" Label="1"/>
                            <local:BoneView BoneName="iv_asi_ko_b_l" Label="2"/>
                        </StackPanel>

                    </Grid>
                </GroupBox>

                <GroupBox>
                    <GroupBox.Header>
                        <Button Style="{StaticResource LinkButton}" Click="OnGroupClicked">
                            <XivToolsWpf:TextBlock Key="Pose_Matrix_RightFootCategory"/>
                        </Button>
                    </GroupBox.Header>

                    <Grid>
                        <Grid.RowDefinitions>
                            <RowDefinition/>
                            <RowDefinition/>
                        </Grid.RowDefinitions>
                        <Grid.ColumnDefinitions>
                            <ColumnDefinition Width="auto"/>
                            <ColumnDefinition Width="auto"/>
                            <ColumnDefinition Width="auto"/>
                            <ColumnDefinition Width="auto"/>
                            <ColumnDefinition Width="auto"/>
                            <ColumnDefinition Width="auto"/>
                            <ColumnDefinition Width="auto"/>
                            <ColumnDefinition Width="auto"/>
                        </Grid.ColumnDefinitions>

                        <XivToolsWpf:TextBlock Grid.Column="0" Grid.Row="0" Key="Pose_Foot" Style="{DynamicResource Label}" Margin="16, 0, 3, 0"/>
                        <local:BoneView Grid.Column="1" Grid.Row="0" BoneName="FootRight"/>

                        <XivToolsWpf:TextBlock Grid.Column="2" Grid.Row="0" Key="Pose_Toes" Style="{DynamicResource Label}" Margin="16, 0, 3, 0"/>
                        <local:BoneView Grid.Column="3" Grid.Row="0" BoneName="ToesRight"/>

                        <XivToolsWpf:TextBlock Grid.Column="4" Grid.Row="0" Key="Pose_BigToe" Style="{DynamicResource Label}" Margin="16, 0, 3, 0"/>
                        <StackPanel Orientation="Horizontal" Grid.Column="5" Grid.Row="0">
                            <local:BoneView BoneName="iv_asi_oya_a_r" Label="1"/>
                            <local:BoneView BoneName="iv_asi_oya_b_r" Label="2"/>
                        </StackPanel>

                        <XivToolsWpf:TextBlock Grid.Column="6" Grid.Row="0" Key="Pose_IndexToe" Style="{DynamicResource Label}" Margin="16, 0, 3, 0"/>
                        <StackPanel Orientation="Horizontal" Grid.Column="7" Grid.Row="0">
                            <local:BoneView BoneName="iv_asi_hito_a_r" Label="1"/>
                            <local:BoneView BoneName="iv_asi_hito_b_r" Label="2"/>
                        </StackPanel>

                        <XivToolsWpf:TextBlock Grid.Column="0" Grid.Row="1" Key="Pose_MiddleToe" Style="{DynamicResource Label}" Margin="16, 0, 3, 0"/>
                        <StackPanel Orientation="Horizontal" Grid.Column="1" Grid.Row="1">
                            <local:BoneView BoneName="iv_asi_naka_a_r" Label="1"/>
                            <local:BoneView BoneName="iv_asi_naka_b_r" Label="2"/>
                        </StackPanel>

                        <XivToolsWpf:TextBlock Grid.Column="2" Grid.Row="1" Key="Pose_ForeToe" Style="{DynamicResource Label}" Margin="16, 0, 3, 0"/>
                        <StackPanel Orientation="Horizontal" Grid.Column="3" Grid.Row="1">
                            <local:BoneView BoneName="iv_asi_kusu_a_r" Label="1"/>
                            <local:BoneView BoneName="iv_asi_kusu_b_r" Label="2"/>
                        </StackPanel>

                        <XivToolsWpf:TextBlock Grid.Column="4" Grid.Row="1" Key="Pose_PinkyToe" Style="{DynamicResource Label}" Margin="16, 0, 3, 0"/>
                        <StackPanel Orientation="Horizontal" Grid.Column="5" Grid.Row="1">
                            <local:BoneView BoneName="iv_asi_ko_a_r" Label="1"/>
                            <local:BoneView BoneName="iv_asi_ko_b_r" Label="2"/>
                        </StackPanel>

                    </Grid>
                </GroupBox>

                <GroupBox>
					<GroupBox.Header>
						<Button Style="{StaticResource LinkButton}" Click="OnGroupClicked">
							<XivToolsWpf:TextBlock Key="Pose_Matrix_LeftFootCategory"/>
						</Button>
					</GroupBox.Header>

					<Grid>
						<Grid.RowDefinitions>
							<RowDefinition/>
							<RowDefinition/>
						</Grid.RowDefinitions>
						<Grid.ColumnDefinitions>
							<ColumnDefinition Width="auto"/>
							<ColumnDefinition Width="auto"/>
							<ColumnDefinition Width="auto"/>
							<ColumnDefinition Width="auto"/>
							<ColumnDefinition Width="auto"/>
							<ColumnDefinition Width="auto"/>
							<ColumnDefinition Width="auto"/>
							<ColumnDefinition Width="auto"/>
						</Grid.ColumnDefinitions>

						<XivToolsWpf:TextBlock Grid.Column="0" Grid.Row="0" Key="Pose_Foot" Style="{DynamicResource Label}" Margin="16, 0, 3, 0"/>
						<local:BoneView Grid.Column="1" Grid.Row="0" BoneName="FootLeft"/>

						<XivToolsWpf:TextBlock Grid.Column="2" Grid.Row="0" Key="Pose_Toes" Style="{DynamicResource Label}" Margin="16, 0, 3, 0"/>
						<local:BoneView Grid.Column="3" Grid.Row="0" BoneName="ToesLeft"/>

						<XivToolsWpf:TextBlock Grid.Column="4" Grid.Row="0" Key="Pose_BigToe" Style="{DynamicResource Label}" Margin="16, 0, 3, 0"/>
						<StackPanel Orientation="Horizontal" Grid.Column="5" Grid.Row="0">
							<local:BoneView BoneName="iv_asi_oya_a_l" Label="1"/>
							<local:BoneView BoneName="iv_asi_oya_b_l" Label="2"/>
						</StackPanel>

						<XivToolsWpf:TextBlock Grid.Column="6" Grid.Row="0" Key="Pose_IndexToe" Style="{DynamicResource Label}" Margin="16, 0, 3, 0"/>
						<StackPanel Orientation="Horizontal" Grid.Column="7" Grid.Row="0">
							<local:BoneView BoneName="iv_asi_hito_a_l" Label="1"/>
							<local:BoneView BoneName="iv_asi_hito_b_l" Label="2"/>
						</StackPanel>

						<XivToolsWpf:TextBlock Grid.Column="0" Grid.Row="1" Key="Pose_MiddleToe" Style="{DynamicResource Label}" Margin="16, 0, 3, 0"/>
						<StackPanel Orientation="Horizontal" Grid.Column="1" Grid.Row="1">
							<local:BoneView BoneName="iv_asi_naka_a_l" Label="1"/>
							<local:BoneView BoneName="iv_asi_naka_b_l" Label="2"/>
						</StackPanel>

						<XivToolsWpf:TextBlock Grid.Column="2" Grid.Row="1" Key="Pose_ForeToe" Style="{DynamicResource Label}" Margin="16, 0, 3, 0"/>
						<StackPanel Orientation="Horizontal" Grid.Column="3" Grid.Row="1">
							<local:BoneView BoneName="iv_asi_kusu_a_l" Label="1"/>
							<local:BoneView BoneName="iv_asi_kusu_b_l" Label="2"/>
						</StackPanel>

						<XivToolsWpf:TextBlock Grid.Column="4" Grid.Row="1" Key="Pose_PinkyToe" Style="{DynamicResource Label}" Margin="16, 0, 3, 0"/>
						<StackPanel Orientation="Horizontal" Grid.Column="5" Grid.Row="1">
							<local:BoneView BoneName="iv_asi_ko_a_l" Label="1"/>
							<local:BoneView BoneName="iv_asi_ko_b_l" Label="2"/>
						</StackPanel>

					</Grid>
				</GroupBox>

				<GroupBox>
					<GroupBox.Header>
						<Button Style="{StaticResource LinkButton}" Click="OnGroupClicked">
							<XivToolsWpf:TextBlock Key="Pose_Matrix_RightFootCategory"/>
						</Button>
					</GroupBox.Header>

					<Grid>
						<Grid.RowDefinitions>
							<RowDefinition/>
							<RowDefinition/>
						</Grid.RowDefinitions>
						<Grid.ColumnDefinitions>
							<ColumnDefinition Width="auto"/>
							<ColumnDefinition Width="auto"/>
							<ColumnDefinition Width="auto"/>
							<ColumnDefinition Width="auto"/>
							<ColumnDefinition Width="auto"/>
							<ColumnDefinition Width="auto"/>
							<ColumnDefinition Width="auto"/>
							<ColumnDefinition Width="auto"/>
						</Grid.ColumnDefinitions>

						<XivToolsWpf:TextBlock Grid.Column="0" Grid.Row="0" Key="Pose_Foot" Style="{DynamicResource Label}" Margin="16, 0, 3, 0"/>
						<local:BoneView Grid.Column="1" Grid.Row="0" BoneName="FootRight"/>

						<XivToolsWpf:TextBlock Grid.Column="2" Grid.Row="0" Key="Pose_Toes" Style="{DynamicResource Label}" Margin="16, 0, 3, 0"/>
						<local:BoneView Grid.Column="3" Grid.Row="0" BoneName="ToesRight"/>

						<XivToolsWpf:TextBlock Grid.Column="4" Grid.Row="0" Key="Pose_BigToe" Style="{DynamicResource Label}" Margin="16, 0, 3, 0"/>
						<StackPanel Orientation="Horizontal" Grid.Column="5" Grid.Row="0">
							<local:BoneView BoneName="iv_asi_oya_a_r" Label="1"/>
							<local:BoneView BoneName="iv_asi_oya_b_r" Label="2"/>
						</StackPanel>

						<XivToolsWpf:TextBlock Grid.Column="6" Grid.Row="0" Key="Pose_IndexToe" Style="{DynamicResource Label}" Margin="16, 0, 3, 0"/>
						<StackPanel Orientation="Horizontal" Grid.Column="7" Grid.Row="0">
							<local:BoneView BoneName="iv_asi_hito_a_r" Label="1"/>
							<local:BoneView BoneName="iv_asi_hito_b_r" Label="2"/>
						</StackPanel>

						<XivToolsWpf:TextBlock Grid.Column="0" Grid.Row="1" Key="Pose_MiddleToe" Style="{DynamicResource Label}" Margin="16, 0, 3, 0"/>
						<StackPanel Orientation="Horizontal" Grid.Column="1" Grid.Row="1">
							<local:BoneView BoneName="iv_asi_naka_a_r" Label="1"/>
							<local:BoneView BoneName="iv_asi_naka_b_r" Label="2"/>
						</StackPanel>

						<XivToolsWpf:TextBlock Grid.Column="2" Grid.Row="1" Key="Pose_ForeToe" Style="{DynamicResource Label}" Margin="16, 0, 3, 0"/>
						<StackPanel Orientation="Horizontal" Grid.Column="3" Grid.Row="1">
							<local:BoneView BoneName="iv_asi_kusu_a_r" Label="1"/>
							<local:BoneView BoneName="iv_asi_kusu_b_r" Label="2"/>
						</StackPanel>

						<XivToolsWpf:TextBlock Grid.Column="4" Grid.Row="1" Key="Pose_PinkyToe" Style="{DynamicResource Label}" Margin="16, 0, 3, 0"/>
						<StackPanel Orientation="Horizontal" Grid.Column="5" Grid.Row="1">
							<local:BoneView BoneName="iv_asi_ko_a_r" Label="1"/>
							<local:BoneView BoneName="iv_asi_ko_b_r" Label="2"/>
						</StackPanel>

					</Grid>
				</GroupBox>

				<GroupBox>
					<GroupBox.Header>
						<Button Style="{StaticResource LinkButton}" Click="OnGroupClicked">
							<XivToolsWpf:TextBlock Key="Pose_Matrix_ClothesCategory"/>
						</Button>
					</GroupBox.Header>

					<Grid>

						<Grid.ColumnDefinitions>
							<ColumnDefinition Width="Auto"/>
							<ColumnDefinition Width="Auto"/>
							<ColumnDefinition Width="Auto"/>
							<ColumnDefinition Width="Auto"/>
							<ColumnDefinition Width="Auto"/>
							<ColumnDefinition Width="Auto"/>
							<ColumnDefinition Width="Auto"/>
						</Grid.ColumnDefinitions>

						<Grid.RowDefinitions>
							<RowDefinition/>
							<RowDefinition/>
							<RowDefinition/>
						</Grid.RowDefinitions>

						<XivToolsWpf:TextBlock Grid.Column="0" Grid.Row="0" Key="Pose_ClothesFront" Style="{DynamicResource Label}" Margin="16, 0, 3, 0"/>
						<StackPanel Grid.Column="1" Grid.Row="0" Orientation="Horizontal" >
							<local:BoneView BoneName="ClothFrontALeft" Label="L1"/>
							<local:BoneView BoneName="ClothFrontBLeft" Label="L2"/>
							<local:BoneView BoneName="ClothFrontCLeft" Label="L3"/>
							<local:BoneView BoneName="ClothFrontARight" Label="R1"/>
							<local:BoneView BoneName="ClothFrontBRight" Label="R2"/>
							<local:BoneView BoneName="ClothFrontCRight" Label="R3"/>
						</StackPanel>

						<XivToolsWpf:TextBlock Grid.Column="2" Grid.Row="0" Key="Pose_ClothesBack" Style="{DynamicResource Label}" Margin="16, 0, 3, 0"/>
						<StackPanel Grid.Column="3" Grid.Row="0" Orientation="Horizontal" >
							<local:BoneView BoneName="ClothBackALeft" Label="L1"/>
							<local:BoneView BoneName="ClothBackBLeft" Label="L2"/>
							<local:BoneView BoneName="ClothBackCLeft" Label="L3"/>
							<local:BoneView BoneName="ClothBackARight" Label="R1"/>
							<local:BoneView BoneName="ClothBackBRight" Label="R2"/>
							<local:BoneView BoneName="ClothBackCRight" Label="R3"/>
						</StackPanel>

						<XivToolsWpf:TextBlock Grid.Column="4" Grid.Row="0" Key="Pose_ClothesSides" Style="{DynamicResource Label}" Margin="16, 0, 3, 0"/>
						<StackPanel Grid.Column="5" Grid.Row="0" Orientation="Horizontal" >
							<local:BoneView BoneName="ClothSideALeft" Label="L1"/>
							<local:BoneView BoneName="ClothSideBLeft" Label="L2"/>
							<local:BoneView BoneName="ClothSideCLeft" Label="L3"/>
							<local:BoneView BoneName="ClothSideARight" Label="R1"/>
							<local:BoneView BoneName="ClothSideBRight" Label="R2"/>
							<local:BoneView BoneName="ClothSideCRight" Label="R3"/>
						</StackPanel>

					</Grid>
				</GroupBox>

				<GroupBox Visibility="{Binding HasEquipmentBones, Converter={StaticResource B2V}}">
					<GroupBox.Header>
						<Button Style="{StaticResource LinkButton}" Click="OnGroupClicked">
							<XivToolsWpf:TextBlock Key="Pose_Matrix_EquipmentCategory"/>
						</Button>
					</GroupBox.Header>

					<Grid>
						<Grid.RowDefinitions>
							<RowDefinition/>
							<RowDefinition/>
						</Grid.RowDefinitions>

						<Grid Grid.Row="0" Visibility="{Binding MetBones, Converter={StaticResource NotEmptyToVisibilityConverter}}">
							<Grid.ColumnDefinitions>
								<ColumnDefinition Width="72" />
								<ColumnDefinition />
							</Grid.ColumnDefinitions>
							<XivToolsWpf:TextBlock Grid.Column="0"
												   Grid.Row="0"
												   Key="Pose_EqHelm"
												   Style="{DynamicResource Label}"
												   Margin="16, 0, 3, 0" />

							<ItemsControl Grid.Column="1"
										  Grid.Row="0"
										  ItemsSource="{Binding MetBones}">
								<ItemsControl.ItemsPanel>
									<ItemsPanelTemplate>
										<WrapPanel Width="{Binding (FrameworkElement.ActualWidth), RelativeSource={RelativeSource AncestorType=ScrollContentPresenter}}"
												   ItemWidth="{Binding (ListView.View).ItemWidth, RelativeSource={RelativeSource AncestorType=ListView}}"
												   MinWidth="{Binding ItemWidth, RelativeSource={RelativeSource Self}}"
												   ItemHeight="{Binding (ListView.View).ItemHeight, RelativeSource={RelativeSource AncestorType=ListView}}" />
									</ItemsPanelTemplate>
								</ItemsControl.ItemsPanel>

								<ItemsControl.ItemTemplate>
									<DataTemplate>
										<local:BoneView />
									</DataTemplate>
								</ItemsControl.ItemTemplate>
							</ItemsControl>
						</Grid>

						<Grid Grid.Row="1" Visibility="{Binding TopBones, Converter={StaticResource NotEmptyToVisibilityConverter}}">
							<Grid.ColumnDefinitions>
								<ColumnDefinition Width="72" />
								<ColumnDefinition />
							</Grid.ColumnDefinitions>

							<XivToolsWpf:TextBlock Grid.Column="0" Key="Pose_EqTop" Style="{DynamicResource Label}" Margin="16, 0, 3, 0"/>
							<ItemsControl Grid.Column="1" ItemsSource="{Binding TopBones}">
								<ItemsControl.ItemsPanel>
									<ItemsPanelTemplate>
										<WrapPanel Width="{Binding (FrameworkElement.ActualWidth), RelativeSource={RelativeSource AncestorType=ScrollContentPresenter}}"
												   ItemWidth="{Binding (ListView.View).ItemWidth, RelativeSource={RelativeSource AncestorType=ListView}}"
												   MinWidth="{Binding ItemWidth, RelativeSource={RelativeSource Self}}"
												   ItemHeight="{Binding (ListView.View).ItemHeight, RelativeSource={RelativeSource AncestorType=ListView}}" />
									</ItemsPanelTemplate>
								</ItemsControl.ItemsPanel>

								<ItemsControl.ItemTemplate>
									<DataTemplate>
										<local:BoneView />
									</DataTemplate>
								</ItemsControl.ItemTemplate>
							</ItemsControl>
						</Grid>
					</Grid>
				</GroupBox>

				<GroupBox Visibility="{Binding HasWeaponBones, Converter={StaticResource B2V}}">
					<GroupBox.Header>
						<Button Style="{StaticResource LinkButton}" Click="OnGroupClicked">
							<XivToolsWpf:TextBlock Key="Pose_Matrix_WeaponCategory"/>
						</Button>
					</GroupBox.Header>

					<Grid>
						<Grid.RowDefinitions>
							<RowDefinition/>
							<RowDefinition/>
						</Grid.RowDefinitions>

						<Grid Grid.Row="0" Visibility="{Binding MainHandBones, Converter={StaticResource NotEmptyToVisibilityConverter}}">
							<Grid.ColumnDefinitions>
								<ColumnDefinition Width="Auto" />
								<ColumnDefinition />
							</Grid.ColumnDefinitions>
							<XivToolsWpf:TextBlock Grid.Column="0"
												   Grid.Row="0"
												   Key="Pose_WeaponMainHand"
												   Style="{DynamicResource Label}"
												   Margin="16, 0, 3, 0" />

							<ItemsControl Grid.Column="1"
										  Grid.Row="0"
										  ItemsSource="{Binding MainHandBones}">
								<ItemsControl.ItemsPanel>
									<ItemsPanelTemplate>
										<WrapPanel Width="{Binding (FrameworkElement.ActualWidth), RelativeSource={RelativeSource AncestorType=ScrollContentPresenter}}"
												   ItemWidth="{Binding (ListView.View).ItemWidth, RelativeSource={RelativeSource AncestorType=ListView}}"
												   MinWidth="{Binding ItemWidth, RelativeSource={RelativeSource Self}}"
												   ItemHeight="{Binding (ListView.View).ItemHeight, RelativeSource={RelativeSource AncestorType=ListView}}" />
									</ItemsPanelTemplate>
								</ItemsControl.ItemsPanel>

								<ItemsControl.ItemTemplate>
									<DataTemplate>
										<local:BoneView />
									</DataTemplate>
								</ItemsControl.ItemTemplate>
							</ItemsControl>
						</Grid>

						<Grid Grid.Row="1" Visibility="{Binding OffHandBones, Converter={StaticResource NotEmptyToVisibilityConverter}}">
							<Grid.ColumnDefinitions>
								<ColumnDefinition Width="Auto" />
								<ColumnDefinition />
							</Grid.ColumnDefinitions>

							<XivToolsWpf:TextBlock Grid.Column="0" Key="Pose_WeaponOffHand" Style="{DynamicResource Label}" Margin="16, 0, 3, 0"/>
							<ItemsControl Grid.Column="1" ItemsSource="{Binding OffHandBones}">
								<ItemsControl.ItemsPanel>
									<ItemsPanelTemplate>
										<WrapPanel Width="{Binding (FrameworkElement.ActualWidth), RelativeSource={RelativeSource AncestorType=ScrollContentPresenter}}"
												   ItemWidth="{Binding (ListView.View).ItemWidth, RelativeSource={RelativeSource AncestorType=ListView}}"
												   MinWidth="{Binding ItemWidth, RelativeSource={RelativeSource Self}}"
												   ItemHeight="{Binding (ListView.View).ItemHeight, RelativeSource={RelativeSource AncestorType=ListView}}" />
									</ItemsPanelTemplate>
								</ItemsControl.ItemsPanel>

								<ItemsControl.ItemTemplate>
									<DataTemplate>
										<local:BoneView />
									</DataTemplate>
								</ItemsControl.ItemTemplate>
							</ItemsControl>
						</Grid>
					</Grid>
				</GroupBox>

			</StackPanel>
		</Grid>
	</ScrollViewer>
</UserControl><|MERGE_RESOLUTION|>--- conflicted
+++ resolved
@@ -352,7 +352,6 @@
 							<local:BoneView BoneName="WristRight" Label="R"/>
 						</StackPanel>
 
-<<<<<<< HEAD
 						<XivToolsWpf:TextBlock Grid.Column="4" Grid.Row="3" Key="Pose_IVCS_Breasts" Style="{DynamicResource Label}" Margin="16, 0, 3, 0"/>
 						<StackPanel Grid.Column="5" Grid.Row="3" Orientation="Horizontal" >
 							<local:BoneView BoneName="iv_c_mune_l" Label="L"/>
@@ -366,21 +365,6 @@
 						</StackPanel>
 
 					</Grid>
-=======
-                        <XivToolsWpf:TextBlock Grid.Column="4" Grid.Row="3" Key="Pose_IVCS_Breasts" Style="{DynamicResource Label}" Margin="16, 0, 3, 0"/>
-                        <StackPanel Grid.Column="5" Grid.Row="3" Orientation="Horizontal" >
-                            <local:BoneView BoneName="iv_c_mune_l" Label="L"/>
-                            <local:BoneView BoneName="iv_c_mune_r" Label="R"/>
-                        </StackPanel>
-
-                        <XivToolsWpf:TextBlock Grid.Column="6" Grid.Row="3" Key="Pose_IVCS_Biceps" Style="{DynamicResource Label}" Margin="16, 0, 3, 0"/>
-                        <StackPanel Grid.Column="7" Grid.Row="3" Orientation="Horizontal" >
-                            <local:BoneView BoneName="iv_nitoukin_l" Label="L"/>
-                            <local:BoneView BoneName="iv_nitoukin_r" Label="R"/>
-                        </StackPanel>
-
-                    </Grid>
->>>>>>> 32e3ecdd
 				</GroupBox>
 
                 <GroupBox>
@@ -584,48 +568,29 @@
 						<StackPanel Grid.Column="7" Grid.Row="0" Orientation="Horizontal" >
 							<local:BoneView BoneName="IndexALeft" Label="1"/>
 							<local:BoneView BoneName="IndexBLeft" Label="2"/>
-<<<<<<< HEAD
 							<local:BoneView BoneName="iv_hito_c_l" Label="3"/>
-=======
-                            <local:BoneView BoneName="iv_hito_c_l" Label="3"/>
->>>>>>> 32e3ecdd
 						</StackPanel>
 
 						<XivToolsWpf:TextBlock Grid.Column="0" Grid.Row="1" Key="Pose_Middle" Style="{DynamicResource Label}" Margin="16, 0, 3, 0"/>
 						<StackPanel Grid.Column="1" Grid.Row="1" Orientation="Horizontal" >
 							<local:BoneView BoneName="MiddleALeft" Label="1"/>
 							<local:BoneView BoneName="MiddleBLeft" Label="2"/>
-<<<<<<< HEAD
 							<local:BoneView BoneName="iv_naka_c_l" Label="3"/>
 						</StackPanel>
-=======
-                            <local:BoneView BoneName="iv_naka_c_l" Label="3"/>
-                        </StackPanel>
->>>>>>> 32e3ecdd
 
 						<XivToolsWpf:TextBlock Grid.Column="2" Grid.Row="1" Key="Pose_Ring" Style="{DynamicResource Label}" Margin="16, 0, 3, 0"/>
 						<StackPanel Grid.Column="3" Grid.Row="1" Orientation="Horizontal" >
 							<local:BoneView BoneName="RingALeft" Label="1"/>
 							<local:BoneView BoneName="RingBLeft" Label="2"/>
-<<<<<<< HEAD
 							<local:BoneView BoneName="iv_kusu_c_l" Label="3"/>
 						</StackPanel>
-=======
-                            <local:BoneView BoneName="iv_kusu_c_l" Label="3"/>
-                        </StackPanel>
->>>>>>> 32e3ecdd
 
 						<XivToolsWpf:TextBlock Grid.Column="4" Grid.Row="1" Key="Pose_Pinky" Style="{DynamicResource Label}" Margin="16, 0, 3, 0"/>
 						<StackPanel Grid.Column="5" Grid.Row="1" Orientation="Horizontal" >
 							<local:BoneView BoneName="PinkyALeft" Label="1"/>
 							<local:BoneView BoneName="PinkyBLeft" Label="2"/>
-<<<<<<< HEAD
 							<local:BoneView BoneName="iv_ko_c_l" Label="3"/>
 						</StackPanel>
-=======
-                            <local:BoneView BoneName="iv_ko_c_l" Label="3"/>
-                        </StackPanel>
->>>>>>> 32e3ecdd
 
 					</Grid>
 				</GroupBox>
@@ -680,50 +645,30 @@
 						<StackPanel Grid.Column="7" Grid.Row="0" Orientation="Horizontal" >
 							<local:BoneView BoneName="IndexARight" Label="1"/>
 							<local:BoneView BoneName="IndexBRight" Label="2"/>
-<<<<<<< HEAD
 							<local:BoneView BoneName="iv_hito_c_r" Label="3"/>
 						</StackPanel>
-=======
-                            <local:BoneView BoneName="iv_hito_c_r" Label="3"/>
-                        </StackPanel>
->>>>>>> 32e3ecdd
 
 						<XivToolsWpf:TextBlock Grid.Column="0" Grid.Row="1" Key="Pose_Middle" Style="{DynamicResource Label}" Margin="16, 0, 3, 0"/>
 						<StackPanel Grid.Column="1" Grid.Row="1" Orientation="Horizontal" >
 							<local:BoneView BoneName="MiddleARight" Label="1"/>
 							<local:BoneView BoneName="MiddleBRight" Label="2"/>
-<<<<<<< HEAD
 							<local:BoneView BoneName="iv_naka_c_r" Label="3"/>
 						</StackPanel>
-=======
-                            <local:BoneView BoneName="iv_naka_c_r" Label="3"/>
-                        </StackPanel>
->>>>>>> 32e3ecdd
+
 
 						<XivToolsWpf:TextBlock Grid.Column="2" Grid.Row="1" Key="Pose_Ring" Style="{DynamicResource Label}" Margin="16, 0, 3, 0"/>
 						<StackPanel Grid.Column="3" Grid.Row="1" Orientation="Horizontal" >
 							<local:BoneView BoneName="RingARight" Label="1"/>
 							<local:BoneView BoneName="RingBRight" Label="2"/>
-<<<<<<< HEAD
 							<local:BoneView BoneName="iv_kusu_c_r" Label="3"/>
 						</StackPanel>
-=======
-                            <local:BoneView BoneName="iv_kusu_c_r" Label="3"/>
-                        </StackPanel>
->>>>>>> 32e3ecdd
 
 						<XivToolsWpf:TextBlock Grid.Column="4" Grid.Row="1" Key="Pose_Pinky" Style="{DynamicResource Label}" Margin="16, 0, 3, 0"/>
 						<StackPanel Grid.Column="5" Grid.Row="1" Orientation="Horizontal" >
 							<local:BoneView BoneName="PinkyARight" Label="1"/>
 							<local:BoneView BoneName="PinkyBRight" Label="2"/>
-<<<<<<< HEAD
 							<local:BoneView BoneName="iv_ko_c_r" Label="3"/>
 						</StackPanel>
-=======
-                            <local:BoneView BoneName="iv_ko_c_r" Label="3"/>
-                        </StackPanel>
->>>>>>> 32e3ecdd
-
 					</Grid>
 				</GroupBox>
 
@@ -775,21 +720,11 @@
 						</StackPanel>
 
 						<XivToolsWpf:TextBlock Grid.Column="6" Grid.Row="0" Key="Pose_Calves" Style="{DynamicResource Label}" Margin="16, 0, 3, 0"/>
-<<<<<<< HEAD
 						<StackPanel Grid.Column="7" Grid.Row="0" Orientation="Horizontal" >
 							<local:BoneView BoneName="CalfLeft" Label="L"/>
 							<local:BoneView BoneName="CalfRight" Label="R"/>
 						</StackPanel>
 
-						<XivToolsWpf:TextBlock Grid.Column="0" Grid.Row="1" Key="Pose_Sheathes" Style="{DynamicResource Label}" Margin="16, 0, 3, 0"/>
-=======
-                        <StackPanel Grid.Column="7" Grid.Row="0" Orientation="Horizontal" >
-                            <local:BoneView BoneName="CalfLeft" Label="L"/>
-                            <local:BoneView BoneName="CalfRight" Label="R"/>
-                        </StackPanel>
-
-                        <XivToolsWpf:TextBlock Grid.Column="0" Grid.Row="1" Key="Pose_Sheathes" Style="{DynamicResource Label}" Margin="16, 0, 3, 0"/>
->>>>>>> 32e3ecdd
 						<StackPanel Grid.Column="1" Grid.Row="1" Orientation="Horizontal" >
 							<local:BoneView BoneName="SheatheLeft" Label="L"/>
 							<local:BoneView BoneName="SheatheRight" Label="R"/>
