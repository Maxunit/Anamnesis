--- conflicted
+++ resolved
@@ -39,21 +39,17 @@
 	[DependsOn(nameof(CurrentlyPinned))]
 	public ActorMemory? SelectedActor => this.CurrentlyPinned?.Memory;
 
-	public static async Task PinActor(ActorBasicMemory basicActor)
-	{
-		if (basicActor.Address == IntPtr.Zero)
-			return;
-
-<<<<<<< HEAD
-		if (!basicActor.ObjectKind.IsSupportedType())
-=======
 		public int PinnedActorCount { get; private set; }
 
 		[DependsOn(nameof(PinnedActorCount))]
 		public bool MoreThanFourPins => this.PinnedActorCount > 4;
 
 		public static async Task PinActor(ActorBasicMemory basicActor)
->>>>>>> dead8a60
+		{
+			if (basicActor.Address == IntPtr.Zero)
+				return;
+
+		if (!basicActor.ObjectKind.IsSupportedType())
 		{
 			Log.Warning($"You cannot pin actor of type: {basicActor.ObjectKind}");
 			return;
@@ -81,12 +77,6 @@
 
 			Log.Information($"Pinning actor: {pined}");
 
-<<<<<<< HEAD
-			await Dispatch.MainThread();
-			Instance.PinnedActors.Add(pined);
-			Instance.SelectActor(pined);
-			ActorPinned?.Invoke(pined);
-=======
 				await Dispatch.MainThread();
 				Instance.PinnedActors.Add(pined);
 				Instance.PinnedActorCount = Instance.PinnedActors.Count;
@@ -97,13 +87,7 @@
 			{
 				Log.Error(ex, "Failed to pin actor");
 			}
->>>>>>> dead8a60
-		}
-		catch (Exception ex)
-		{
-			Log.Error(ex, "Failed to pin actor");
-		}
-	}
+		}
 
 	public static async Task PinPlayerTargetedActor()
 	{
@@ -125,16 +109,11 @@
 			{
 				Instance.SelectActor(null);
 			}
-<<<<<<< HEAD
-=======
+		}
 
 			Instance.PinnedActorCount = Instance.PinnedActors.Count;
 			ActorUnPinned?.Invoke(actor);
->>>>>>> dead8a60
-		}
-
-		ActorUnPinned?.Invoke(actor);
-	}
+		}
 
 	public static PinnedActor? GetPinned(ActorBasicMemory actor)
 	{
@@ -320,66 +299,6 @@
 		if (App.Current == null)
 			return;
 
-		App.Current.Dispatcher.Invoke(() =>
-		{
-			this.CurrentlyPinned = null;
-			this.PinnedActors.Clear();
-		});
-	}
-
-	public bool SelectActor(int index)
-	{
-		if (index >= this.PinnedActors.Count || index < 0)
-			return false;
-
-		if (this.PinnedActors[index].IsSelected)
-		{
-			SetPlayerTarget(this.PinnedActors[index]);
-		}
-		else
-		{
-			this.SelectActor(this.PinnedActors[index]);
-		}
-
-		return true;
-	}
-
-	public int GetSelectedIndex()
-	{
-		for (int i = 0; i < this.PinnedActors.Count; i++)
-		{
-			if (this.PinnedActors[i].IsSelected)
-			{
-				return i;
-			}
-		}
-
-		return 0;
-	}
-
-	public void NextPinned()
-	{
-		int selectedIndex = this.GetSelectedIndex();
-		selectedIndex++;
-
-		if (selectedIndex >= this.PinnedActors.Count)
-			selectedIndex = 0;
-
-		this.SelectActor(selectedIndex);
-	}
-
-	public void PrevPinned()
-	{
-		int selectedIndex = this.GetSelectedIndex();
-		selectedIndex--;
-
-		if (selectedIndex < 0)
-			selectedIndex = this.PinnedActors.Count - 1;
-
-<<<<<<< HEAD
-		this.SelectActor(selectedIndex);
-	}
-=======
 			App.Current.Dispatcher.Invoke(() =>
 			{
 				this.CurrentlyPinned = null;
@@ -387,7 +306,58 @@
 				Instance.PinnedActorCount = 0;
 			});
 		}
->>>>>>> dead8a60
+
+	public bool SelectActor(int index)
+	{
+		if (index >= this.PinnedActors.Count || index < 0)
+			return false;
+
+		if (this.PinnedActors[index].IsSelected)
+		{
+			SetPlayerTarget(this.PinnedActors[index]);
+		}
+		else
+		{
+			this.SelectActor(this.PinnedActors[index]);
+		}
+
+		return true;
+	}
+
+	public int GetSelectedIndex()
+	{
+		for (int i = 0; i < this.PinnedActors.Count; i++)
+		{
+			if (this.PinnedActors[i].IsSelected)
+			{
+				return i;
+			}
+		}
+
+		return 0;
+	}
+
+	public void NextPinned()
+	{
+		int selectedIndex = this.GetSelectedIndex();
+		selectedIndex++;
+
+		if (selectedIndex >= this.PinnedActors.Count)
+			selectedIndex = 0;
+
+		this.SelectActor(selectedIndex);
+	}
+
+	public void PrevPinned()
+	{
+		int selectedIndex = this.GetSelectedIndex();
+		selectedIndex--;
+
+		if (selectedIndex < 0)
+			selectedIndex = this.PinnedActors.Count - 1;
+
+		this.SelectActor(selectedIndex);
+	}
 
 	public void SelectActor(PinnedActor? actor)
 	{
